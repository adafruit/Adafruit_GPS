/**************************************************************************/
/*!
  @file Adafruit_GPS.cpp

  @mainpage Adafruit Ultimate GPS Breakout

  @section intro Introduction

  This is the Adafruit GPS library - the ultimate GPS library
  for the ultimate GPS module!

  Tested and works great with the Adafruit Ultimate GPS module
  using MTK33x9 chipset
  ------> http://www.adafruit.com/products/746

  Adafruit invests time and resources providing this open source code,
  please support Adafruit and open-source hardware by purchasing
  products from Adafruit!

  @section author Author

  Written by Limor Fried/Ladyada for Adafruit Industries.

  @section license License

  BSD license, check license.txt for more information
  All text above must be included in any redistribution
*/
/**************************************************************************/

#if (defined(__AVR__) || defined(ESP8266)) && defined(USE_SW_SERIAL)
  // Only include software serial on AVR platforms and ESP8266 (i.e. not on Due).
  #include <SoftwareSerial.h>
#endif
#include <Adafruit_GPS.h>

#define MAXLINELENGTH 120 ///< how long are max NMEA lines to parse?

static boolean strStartsWith(const char* str, const char* prefix);

volatile char line1[MAXLINELENGTH]; ///< We double buffer: read one line in and leave one for the main program
volatile char line2[MAXLINELENGTH]; ///< Second buffer
volatile uint8_t lineidx=0;         ///< our index into filling the current line
volatile char *currentline;         ///< Pointer to current line buffer
volatile char *lastline;            ///< Pointer to previous line buffer
volatile boolean recvdflag;         ///< Received flag
volatile boolean inStandbyMode;     ///< In standby flag

/**************************************************************************/
/*!
    @brief Parse a NMEA string
    @param nmea Pointer to the NMEA string
    @return True if we parsed it, false if it has an invalid checksum or invalid data
*/
/**************************************************************************/
boolean Adafruit_GPS::parse(char *nmea) {
  // do checksum check

  // first look if we even have one
  char *ast = strchr(nmea,'*');
  if (ast != NULL) {
    uint16_t sum = parseHex(*(ast+1)) * 16;
    sum += parseHex(*(ast+2));
    // check checksum
    char *p = strchr(nmea,'$');
    if(p == NULL) return false;
    else{
      for (char *p1 = p+1; p1 < ast; p1++) {
        sum ^= *p1;
      }
      if (sum != 0) {
        // bad checksum :(
        return false;
      }
    }
  } else {
  	return false;
  }
  // look for a few common sentences
  char *p = nmea;
<<<<<<< HEAD

  if (strStartsWith(nmea, "$GPGGA")) {
=======
  
  if (strStartsWith(nmea, "$GPGGA") || strStartsWith(nmea, "$GNGGA")) {
>>>>>>> 2072e40b
    // found GGA
    // get time
    p = strchr(p, ',')+1;
    parseTime(p);

    // parse out latitude
    p = strchr(p, ',')+1;
    parseLat(p);
    p = strchr(p, ',')+1;
    if(!parseLatDir(p)) return false;

    // parse out longitude
    p = strchr(p, ',')+1;
    parseLon(p);
    p = strchr(p, ',')+1;
    if(!parseLonDir(p)) return false;

    p = strchr(p, ',')+1;
    if (',' != *p)
    {
      fixquality = atoi(p);
      if(fixquality > 0){
        fix = true;
        lastFix = recvdTime;
      } else
        fix = false;
    }

    p = strchr(p, ',')+1;
    if (',' != *p)
    {
      satellites = atoi(p);
    }

    p = strchr(p, ',')+1;
    if (',' != *p)
    {
      HDOP = atof(p);
    }

    p = strchr(p, ',')+1;
    if (',' != *p)
    {
      altitude = atof(p);
    }

    p = strchr(p, ',')+1;
    p = strchr(p, ',')+1;
    if (',' != *p)
    {
      geoidheight = atof(p);
    }
    return true;
  }
<<<<<<< HEAD

  if (strStartsWith(nmea, "$GPRMC")) {
=======
  
  if (strStartsWith(nmea, "$GPRMC") || strStartsWith(nmea, "$GNRMC")) {
>>>>>>> 2072e40b
    // found RMC
    // get time
    p = strchr(p, ',')+1;
    parseTime(p);

    // fix or no fix
    p = strchr(p, ',')+1;
    if(!parseFix(p)) return false;

    // parse out latitude
    p = strchr(p, ',')+1;
    parseLat(p);
    p = strchr(p, ',')+1;
    if(!parseLatDir(p)) return false;

    // parse out longitude
    p = strchr(p, ',')+1;
    parseLon(p);
    p = strchr(p, ',')+1;
    if(!parseLonDir(p)) return false;

    // speed
    p = strchr(p, ',')+1;
    if (',' != *p)
    {
      speed = atof(p);
    }

    // angle
    p = strchr(p, ',')+1;
    if (',' != *p)
    {
      angle = atof(p);
    }

    p = strchr(p, ',')+1;
    if (',' != *p)
    {
      uint32_t fulldate = atof(p);
      day = fulldate / 10000;
      month = (fulldate % 10000) / 100;
      year = (fulldate % 100);
      lastDate = recvdTime;
    }
    return true;
  }
<<<<<<< HEAD

  if (strStartsWith(nmea, "$GPGLL")) {
=======
  
  if (strStartsWith(nmea, "$GPGLL") || strStartsWith(nmea, "$GNGLL")) {
>>>>>>> 2072e40b
    // found GLL
    // parse out latitude
    p = strchr(p, ',')+1;
    parseLat(p);
    p = strchr(p, ',')+1;
    if(!parseLatDir(p)) return false;

    // parse out longitude
    p = strchr(p, ',')+1;
    parseLon(p);
    p = strchr(p, ',')+1;
    if(!parseLonDir(p)) return false;

    // get time
    p = strchr(p, ',')+1;
    parseTime(p);

    // fix or no fix
    p = strchr(p, ',')+1;
    if(!parseFix(p)) return false;

    return true;
  }

  // we dont parse the remaining, yet!
  return false;
}

/**************************************************************************/
/*!
    @brief Parse a part of an NMEA string for time
    @param p Pointer to the location of the token in the NMEA string
*/
/**************************************************************************/
void Adafruit_GPS::parseTime(char *p) {
    // get time
    uint32_t time = atol(p);
    hour = time / 10000;
    minute = (time % 10000) / 100;
    seconds = (time % 100);

    p = strchr(p, '.')+1;
    milliseconds = atoi(p);
    lastTime = recvdTime;
}

/**************************************************************************/
/*!
    @brief Parse a part of an NMEA string for latitude angle
    @param p Pointer to the location of the token in the NMEA string
*/
/**************************************************************************/
void Adafruit_GPS::parseLat(char *p) {
  int32_t degree;
  long minutes;
  char degreebuff[10];
    if (',' != *p)
    {
      strncpy(degreebuff, p, 2);
      p += 2;
      degreebuff[2] = '\0';
      long degree = atol(degreebuff) * 10000000;
      strncpy(degreebuff, p, 2); // minutes
      p += 3; // skip decimal point
      strncpy(degreebuff + 2, p, 4);
      degreebuff[6] = '\0';
      long minutes = 50 * atol(degreebuff) / 3;
      latitude_fixed = degree + minutes;
      latitude = degree / 100000 + minutes * 0.000006F;
      latitudeDegrees = (latitude-100*int(latitude/100))/60.0;
      latitudeDegrees += int(latitude/100);
    }
}

/**************************************************************************/
/*!
    @brief Parse a part of an NMEA string for latitude direction
    @param p Pointer to the location of the token in the NMEA string
    @return True if we parsed it, false if it has invalid data
*/
/**************************************************************************/
boolean Adafruit_GPS::parseLatDir(char *p) {
    if (',' != *p)
    {
      if (p[0] == 'S') latitudeDegrees *= -1.0;
      if (p[0] == 'N') lat = 'N';
      else if (p[0] == 'S') lat = 'S';
      else if (p[0] == ',') lat = 0;
      else return false;
    }
    return true;
}

/**************************************************************************/
/*!
    @brief Parse a part of an NMEA string for longitude angle
    @param p Pointer to the location of the token in the NMEA string
*/
/**************************************************************************/
void Adafruit_GPS::parseLon(char *p) {
  int32_t degree;
  long minutes;
  char degreebuff[10];
    if (',' != *p)
    {
      strncpy(degreebuff, p, 3);
      p += 3;
      degreebuff[3] = '\0';
      degree = atol(degreebuff) * 10000000;
      strncpy(degreebuff, p, 2); // minutes
      p += 3; // skip decimal point
      strncpy(degreebuff + 2, p, 4);
      degreebuff[6] = '\0';
      minutes = 50 * atol(degreebuff) / 3;
      longitude_fixed = degree + minutes;
      longitude = degree / 100000 + minutes * 0.000006F;
      longitudeDegrees = (longitude-100*int(longitude/100))/60.0;
      longitudeDegrees += int(longitude/100);
    }
}

/**************************************************************************/
/*!
    @brief Parse a part of an NMEA string for longitude direction
    @param p Pointer to the location of the token in the NMEA string
    @return True if we parsed it, false if it has invalid data
*/
/**************************************************************************/
boolean Adafruit_GPS::parseLonDir(char *p) {
    if (',' != *p)
    {
      if (p[0] == 'W') longitudeDegrees *= -1.0;
      if (p[0] == 'W') lon = 'W';
      else if (p[0] == 'E') lon = 'E';
      else if (p[0] == ',') lon = 0;
      else return false;
    }
    return true;
}

/**************************************************************************/
/*!
    @brief Parse a part of an NMEA string for whether there is a fix
    @param p Pointer to the location of the token in the NMEA string
    @return True if we parsed it, false if it has invalid data
*/
/**************************************************************************/
boolean Adafruit_GPS::parseFix(char *p) {
    if (p[0] == 'A'){
      fix = true;
      lastFix = recvdTime;
      }
    else if (p[0] == 'V')
      fix = false;
    else
      return false;
    return true;
}

/**************************************************************************/
/*!
    @brief Time in seconds since the last position fix was obtained. Will
    fail by rolling over to zero after one millis() cycle, about 6-1/2 weeks.
    @return float value in seconds since last fix.
*/
/**************************************************************************/
float Adafruit_GPS::secondsSinceFix() {
    return (millis()-lastFix) / 1000.;
}

/**************************************************************************/
/*!
    @brief Time in seconds since the last GPS time was obtained. Will fail
    by rolling over to zero after one millis() cycle, about 6-1/2 weeks.
    @return float value in seconds since last GPS time.
*/
/**************************************************************************/
float Adafruit_GPS::secondsSinceTime() {
    return (millis()-lastTime) / 1000.;
}

/**************************************************************************/
/*!
    @brief Time in seconds since the last GPS date was obtained. Will fail
    by rolling over to zero after one millis() cycle, about 6-1/2 weeks.
    @return float value in seconds since last GPS date.
*/
/**************************************************************************/
float Adafruit_GPS::secondsSinceDate() {
    return (millis()-lastDate) / 1000.;
}

/**************************************************************************/
/*!
    @brief Read one character from the GPS device
    @return The character that we received, or 0 if nothing was available
*/
/**************************************************************************/
char Adafruit_GPS::read(void) {
  char c = 0;

  if (paused) return c;

#if (defined(__AVR__) || defined(ESP8266)) && defined(USE_SW_SERIAL)
  if(gpsSwSerial) {
    if(!gpsSwSerial->available()) return c;
    c = gpsSwSerial->read();
  } else
#endif
  {
    if(!gpsHwSerial->available()) return c;
    c = gpsHwSerial->read();
  }

  //Serial.print(c);

//  if (c == '$') {         //please don't eat the dollar sign - rdl 9/15/14
//    currentline[lineidx] = 0;
//    lineidx = 0;
//  }
  currentline[lineidx++] = c;
  if (lineidx >= MAXLINELENGTH)
    lineidx = MAXLINELENGTH-1;		// ensure there is someplace to put the next received character

  if (c == '\n') {
    currentline[lineidx] = 0;

    if (currentline == line1) {
      currentline = line2;
      lastline = line1;
    } else {
      currentline = line1;
      lastline = line2;
    }

    //Serial.println("----");
    //Serial.println((char *)lastline);
    //Serial.println("----");
    lineidx = 0;
    recvdflag = true;
    recvdTime = millis();	// time we got the end of the string
  }

  return c;
}

/**************************************************************************/
/*!
    @brief Constructor when using SoftwareSerial
    @param ser Pointer to SoftwareSerial device
*/
/**************************************************************************/
#if (defined(__AVR__) || defined(ESP8266)) && defined(USE_SW_SERIAL)
Adafruit_GPS::Adafruit_GPS(SoftwareSerial *ser)
{
  common_init();     // Set everything to common state, then...
  gpsSwSerial = ser; // ...override gpsSwSerial with value passed.
}
#endif

/**************************************************************************/
/*!
    @brief Constructor when using HardwareSerial
    @param ser Pointer to a HardwareSerial object
*/
/**************************************************************************/
Adafruit_GPS::Adafruit_GPS(HardwareSerial *ser) {
  common_init();  // Set everything to common state, then...
  gpsHwSerial = ser; // ...override gpsHwSerial with value passed.
}

/**************************************************************************/
/*!
    @brief Initialization code used by all constructor types
*/
/**************************************************************************/
void Adafruit_GPS::common_init(void) {
#if (defined(__AVR__) || defined(ESP8266)) && defined(USE_SW_SERIAL)
  gpsSwSerial = NULL; // Set both to NULL, then override correct
#endif
  gpsHwSerial = NULL; // port pointer in corresponding constructor
  recvdflag   = false;
  paused      = false;
  lineidx     = 0;
  currentline = line1;
  lastline    = line2;

  hour = minute = seconds = year = month = day =
    fixquality = satellites = 0; // uint8_t
  lat = lon = mag = 0; // char
  fix = false; // boolean
  milliseconds = 0; // uint16_t
  latitude = longitude = geoidheight = altitude =
    speed = angle = magvariation = HDOP = 0.0; // float
}

/**************************************************************************/
/*!
    @brief Start the HW or SW serial port
    @param baud Baud rate
*/
/**************************************************************************/
void Adafruit_GPS::begin(uint32_t baud)
{
#if (defined(__AVR__) || defined(ESP8266)) && defined(USE_SW_SERIAL)
  if(gpsSwSerial)
    gpsSwSerial->begin(baud);
  else
#endif
    gpsHwSerial->begin(baud);

  delay(10);
}

/**************************************************************************/
/*!
    @brief Send a command to the GPS device
    @param str Pointer to a string holding the command to send
*/
/**************************************************************************/
void Adafruit_GPS::sendCommand(const char *str) {
#if (defined(__AVR__) || defined(ESP8266)) && defined(USE_SW_SERIAL)
  if(gpsSwSerial)
    gpsSwSerial->println(str);
  else
#endif
    gpsHwSerial->println(str);
}

/**************************************************************************/
/*!
    @brief Check to see if a new NMEA line has been received
    @return True if received, false if not
*/
/**************************************************************************/
boolean Adafruit_GPS::newNMEAreceived(void) {
  return recvdflag;
}

/**************************************************************************/
/*!
    @brief Pause/unpause receiving new data
    @param p True = pause, false = unpause
*/
/**************************************************************************/
void Adafruit_GPS::pause(boolean p) {
  paused = p;
}

/**************************************************************************/
/*!
    @brief Returns the last NMEA line received and unsets the received flag
    @return Pointer to the last line string
*/
/**************************************************************************/
char *Adafruit_GPS::lastNMEA(void) {
  recvdflag = false;
  return (char *)lastline;
}

/**************************************************************************/
/*!
    @brief Parse a hex character and return the appropriate decimal value
    @param c Hex character, e.g. '0' or 'B'
    @return Integer value of the hex character. Returns 0 if c is not a proper character
*/
/**************************************************************************/
// read a Hex value and return the decimal equivalent
uint8_t Adafruit_GPS::parseHex(char c) {
    if (c < '0')
      return 0;
    if (c <= '9')
      return c - '0';
    if (c < 'A')
       return 0;
    if (c <= 'F')
       return (c - 'A')+10;
    // if (c > 'F')
    return 0;
}

/**************************************************************************/
/*!
    @brief Wait for a specified sentence from the device
    @param wait4me Pointer to a string holding the desired response
    @param max How long to wait, default is MAXWAITSENTENCE
    @param usingInterrupts True if using interrupts to read from the GPS (default is false)
    @return True if we got what we wanted, false otherwise
*/
/**************************************************************************/
boolean Adafruit_GPS::waitForSentence(const char *wait4me, uint8_t max, boolean usingInterrupts) {
  uint8_t i=0;
  while (i < max) {
    if (!usingInterrupts)
      read();

    if (newNMEAreceived()) {
      char *nmea = lastNMEA();
      i++;

      if (strStartsWith(nmea, wait4me))
	      return true;
    }
  }

  return false;
}

/**************************************************************************/
/*!
    @brief Start the LOCUS logger
    @return True on success, false if it failed
*/
/**************************************************************************/
boolean Adafruit_GPS::LOCUS_StartLogger(void) {
  sendCommand(PMTK_LOCUS_STARTLOG);
  recvdflag = false;
  return waitForSentence(PMTK_LOCUS_STARTSTOPACK);
}

/**************************************************************************/
/*!
    @brief Stop the LOCUS logger
    @return True on success, false if it failed
*/
/**************************************************************************/
boolean Adafruit_GPS::LOCUS_StopLogger(void) {
  sendCommand(PMTK_LOCUS_STOPLOG);
  recvdflag = false;
  return waitForSentence(PMTK_LOCUS_STARTSTOPACK);
}

/**************************************************************************/
/*!
    @brief Read the logger status
    @return True if we read the data, false if there was no response
*/
/**************************************************************************/
boolean Adafruit_GPS::LOCUS_ReadStatus(void) {
  sendCommand(PMTK_LOCUS_QUERY_STATUS);

  if (! waitForSentence("$PMTKLOG"))
    return false;

  char *response = lastNMEA();
  uint16_t parsed[10];
  uint8_t i;

  for (i=0; i<10; i++) parsed[i] = -1;

  response = strchr(response, ',');
  for (i=0; i<10; i++) {
    if (!response || (response[0] == 0) || (response[0] == '*'))
      break;
    response++;
    parsed[i]=0;
    while ((response[0] != ',') &&
	   (response[0] != '*') && (response[0] != 0)) {
      parsed[i] *= 10;
      char c = response[0];
      if (isDigit(c))
        parsed[i] += c - '0';
      else
        parsed[i] = c;
      response++;
    }
  }
  LOCUS_serial = parsed[0];
  LOCUS_type = parsed[1];
  if (isAlpha(parsed[2])) {
    parsed[2] = parsed[2] - 'a' + 10;
  }
  LOCUS_mode = parsed[2];
  LOCUS_config = parsed[3];
  LOCUS_interval = parsed[4];
  LOCUS_distance = parsed[5];
  LOCUS_speed = parsed[6];
  LOCUS_status = !parsed[7];
  LOCUS_records = parsed[8];
  LOCUS_percent = parsed[9];

  return true;
}

/**************************************************************************/
/*!
    @brief Standby Mode Switches
    @return False if already in standby, true if it entered standby
*/
/**************************************************************************/
boolean Adafruit_GPS::standby(void) {
  if (inStandbyMode) {
    return false;  // Returns false if already in standby mode, so that you do not wake it up by sending commands to GPS
  }
  else {
    inStandbyMode = true;
    sendCommand(PMTK_STANDBY);
    //return waitForSentence(PMTK_STANDBY_SUCCESS);  // don't seem to be fast enough to catch the message, or something else just is not working
    return true;
  }
}

/**************************************************************************/
/*!
    @brief Wake the sensor up
    @return True if woken up, false if not in standby or failed to wake
*/
/**************************************************************************/
boolean Adafruit_GPS::wakeup(void) {
  if (inStandbyMode) {
   inStandbyMode = false;
    sendCommand("");  // send byte to wake it up
    return waitForSentence(PMTK_AWAKE);
  }
  else {
      return false;  // Returns false if not in standby mode, nothing to wakeup
  }
}

/**************************************************************************/
/*!
    @brief Checks whether a string starts with a specified prefix
    @param str Pointer to a string
    @param prefix Pointer to the prefix
    @return True if str starts with prefix, false otherwise
*/
/**************************************************************************/
static boolean strStartsWith(const char* str, const char* prefix)
{
  while (*prefix) {
    if (*prefix++ != *str++)
      return false;
  }
  return true;
}<|MERGE_RESOLUTION|>--- conflicted
+++ resolved
@@ -78,13 +78,8 @@
   }
   // look for a few common sentences
   char *p = nmea;
-<<<<<<< HEAD
-
-  if (strStartsWith(nmea, "$GPGGA")) {
-=======
-  
+
   if (strStartsWith(nmea, "$GPGGA") || strStartsWith(nmea, "$GNGGA")) {
->>>>>>> 2072e40b
     // found GGA
     // get time
     p = strchr(p, ',')+1;
@@ -139,13 +134,8 @@
     }
     return true;
   }
-<<<<<<< HEAD
-
-  if (strStartsWith(nmea, "$GPRMC")) {
-=======
-  
+
   if (strStartsWith(nmea, "$GPRMC") || strStartsWith(nmea, "$GNRMC")) {
->>>>>>> 2072e40b
     // found RMC
     // get time
     p = strchr(p, ',')+1;
@@ -192,13 +182,8 @@
     }
     return true;
   }
-<<<<<<< HEAD
-
-  if (strStartsWith(nmea, "$GPGLL")) {
-=======
-  
+
   if (strStartsWith(nmea, "$GPGLL") || strStartsWith(nmea, "$GNGLL")) {
->>>>>>> 2072e40b
     // found GLL
     // parse out latitude
     p = strchr(p, ',')+1;
